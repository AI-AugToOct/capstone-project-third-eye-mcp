--- conflicted
+++ resolved
@@ -1,15 +1,15 @@
-import { Server } from '@modelcontextprotocol/sdk/server/index.js';
-import { StdioServerTransport } from '@modelcontextprotocol/sdk/server/stdio.js';
+import { Server } from "@modelcontextprotocol/sdk/server/index.js";
+import { StdioServerTransport } from "@modelcontextprotocol/sdk/server/stdio.js";
 import {
   CallToolRequestSchema,
   ListToolsRequestSchema,
   InitializeRequestSchema,
   Tool,
-} from '@modelcontextprotocol/sdk/types.js';
-import { EyeOrchestrator } from '@third-eye/core';
-import { autoRouter } from '../core/auto-router';
-import { sessionManager } from '../core/session-manager';
-import { z } from 'zod';
+} from "@modelcontextprotocol/sdk/types.js";
+import { EyeOrchestrator } from "@third-eye/core";
+import { autoRouter } from "../core/auto-router";
+import { sessionManager } from "../core/session-manager";
+import { z } from "zod";
 
 /**
  * Third Eye MCP Server
@@ -29,8 +29,8 @@
   version: string;
   displayName?: string;
 } = {
-  name: 'Unknown Agent',
-  version: 'unknown'
+  name: "Unknown Agent",
+  version: "unknown",
 };
 
 /**
@@ -46,16 +46,19 @@
     const thirtyMinutesAgo = new Date(Date.now() - 30 * 60 * 1000);
 
     // Find matching session
-    const existingSession = sessions.find(session =>
-      session.agentName === agentName &&
-      session.status === 'active' &&
-      new Date(session.lastActivity) > thirtyMinutesAgo
+    const existingSession = sessions.find(
+      (session) =>
+        session.agentName === agentName &&
+        session.status === "active" &&
+        new Date(session.lastActivity) > thirtyMinutesAgo
     );
 
     if (existingSession) {
       // Reuse existing session - update last activity
       await sessionManager.updateSession(existingSession.id, {});
-      console.error(`♻️  Reusing session: ${existingSession.id} for agent: ${agentName}`);
+      console.error(
+        `♻️  Reusing session: ${existingSession.id} for agent: ${agentName}`
+      );
       return existingSession.id;
     }
 
@@ -68,12 +71,14 @@
         clientName: clientMetadata.name,
         clientVersion: clientMetadata.version,
         clientDisplayName: clientMetadata.displayName,
-      }
+      },
     });
-    console.error(`✨ Created new session: ${newSession.id} for agent: ${agentName}`);
+    console.error(
+      `✨ Created new session: ${newSession.id} for agent: ${agentName}`
+    );
     return newSession.id;
   } catch (error) {
-    console.error('Failed to get or create session:', error);
+    console.error("Failed to get or create session:", error);
     // Fallback to generating a simple session ID
     return `session_${Date.now()}`;
   }
@@ -88,12 +93,12 @@
   }
 
   try {
-    const config = await import('@third-eye/config').then(m => m.getConfig());
+    const config = await import("@third-eye/config").then((m) => m.getConfig());
     const API_URL = `http://${config.server.host}:${config.server.port}`;
 
     const response = await fetch(`${API_URL}/api/session/open`, {
-      method: 'POST',
-      headers: { 'Content-Type': 'application/json' },
+      method: "POST",
+      headers: { "Content-Type": "application/json" },
       body: JSON.stringify({ sessionId }),
     });
 
@@ -102,28 +107,24 @@
       console.error(`🧿 Browser opened for session: ${sessionId}`);
     }
   } catch (error) {
-    console.error('Failed to open browser:', error);
+    console.error("Failed to open browser:", error);
   }
 }
 
 // Tool schema - ONLY overseer (Golden Rule #1)
 const OVERSEER_TOOL: Tool = {
-<<<<<<< HEAD
-  name: 'oversee',
-  description: 'Third Eye MCP overseer helps AI agents understand what humans really want. Send vague requests and get clarifying questions, or send completed work for validation. We guide, discourage, enforce citations, and gatekeep quality - we never generate content ourselves.',
-=======
-  name: 'third_eye_overseer',
-  description: 'Send any task and get it processed through our intelligent pipeline. Just describe what you want - the system handles routing, validation, and execution automatically.',
->>>>>>> 31a4ed10
+  name: "oversee",
+  description:
+    "Third Eye MCP overseer helps AI agents understand what humans really want. Send vague requests and get clarifying questions, or send completed work for validation. We guide, discourage, enforce citations, and gatekeep quality - we never generate content ourselves.",
   inputSchema: {
-    type: 'object',
+    type: "object",
     properties: {
       task: {
-        type: 'string',
-        description: 'Describe what you want to accomplish',
+        type: "string",
+        description: "Describe what you want to accomplish",
       },
     },
-    required: ['task'],
+    required: ["task"],
   },
 };
 
@@ -133,8 +134,8 @@
 export function createMCPServer(): Server {
   const server = new Server(
     {
-      name: 'third-eye-mcp',
-      version: '1.0.0',
+      name: "third-eye-mcp",
+      version: "1.0.0",
     },
     {
       capabilities: {
@@ -152,21 +153,25 @@
       clientMetadata = {
         name: clientInfo.name,
         version: clientInfo.version,
-        displayName: (clientInfo as any).displayName || clientInfo.name
+        displayName: (clientInfo as any).displayName || clientInfo.name,
       };
 
-      console.error(`🤝 MCP Client connected: ${clientMetadata.displayName || clientMetadata.name} v${clientMetadata.version}`);
+      console.error(
+        `🤝 MCP Client connected: ${
+          clientMetadata.displayName || clientMetadata.name
+        } v${clientMetadata.version}`
+      );
     }
 
     // Return server capabilities
     return {
-      protocolVersion: '2025-03-26',
+      protocolVersion: "2025-03-26",
       capabilities: {
         tools: {},
       },
       serverInfo: {
-        name: 'third-eye-mcp',
-        version: '1.0.0',
+        name: "third-eye-mcp",
+        version: "1.0.0",
       },
     };
   });
@@ -182,67 +187,22 @@
     const { name, arguments: args } = request.params;
 
     // Handle overseer tool - main entry point
-<<<<<<< HEAD
-    if (name === 'oversee') {
+    if (name === "oversee") {
       const task = (args as any).task;
 
       // NO rejection logic - let Overseer LLM decide everything
 
       // Internal parameters (not exposed in schema but can be passed)
-      const operation = (args as any).operation || 'execute';
+      const operation = (args as any).operation || "execute";
       const providedSessionId = (args as any).sessionId;
       const config = (args as any).config || {};
 
       // Get or create session (reuses existing session from same agent)
       // agentModel can be passed in config or detected later
       const agentModel = config.model;
-      const sessionId = providedSessionId || await getOrCreateSession(agentModel);
-
-=======
-    if (name === 'third_eye_overseer') {
-      const task = (args as any).task;
-
-      // Check if this is a generation request (REJECT IT)
-      const isGenerationRequest = /\b(create|generate|write|make|build|develop|implement|code|design|draft|compose)\b/i.test(task) &&
-        !/\b(here is|here's|review|validate|check|analyze)\b/i.test(task) &&
-        task.length < 150; // Short requests are usually asking for generation
-
-      if (isGenerationRequest) {
-        return {
-          content: [
-            {
-              type: 'text',
-              text: JSON.stringify({
-                status: 'guidance',
-                code: 'NEED_YOUR_WORK',
-                message: 'I help you refine and validate YOUR work - I don\'t create it for you.',
-                instructions: [
-                  'To get the most value from Third Eye:',
-                  '',
-                  '1. Create your initial draft, plan, or code',
-                  '2. Share it with me for review',
-                  '3. I\'ll provide detailed feedback and validation',
-                  '',
-                  'Example: "Here is my palm care guide: [your detailed content]. Please review for accuracy and completeness."'
-                ].join('\n'),
-                next_steps: 'Please provide your content and I will validate it for you.'
-              }, null, 2)
-            }
-          ]
-        };
-      }
-
-      // Internal parameters (not exposed in schema but can be passed)
-      const operation = (args as any).operation || 'execute';
-      const providedSessionId = (args as any).sessionId;
-      const config = (args as any).config || {};
-
-      // Get or create session (reuses existing session from same agent)
-      // agentModel can be passed in config or detected later
-      const agentModel = config.model;
-      const sessionId = providedSessionId || await getOrCreateSession(agentModel);
-
->>>>>>> 31a4ed10
+      const sessionId =
+        providedSessionId || (await getOrCreateSession(agentModel));
+
       // Open browser for this session on first tool call
       await openBrowserForSession(sessionId);
 
@@ -252,46 +212,52 @@
         return {
           content: [
             {
-              type: 'text',
-              text: JSON.stringify({
-                status: 'success',
-                sessionId: result.sessionId,
-                verdict: result.completed ? 'APPROVED' : 'REJECTED',
-                summary: result.completed
-                  ? `Validation complete. Your content has been reviewed.`
-                  : `Review incomplete: ${result.error}`,
-                stepsExecuted: result.results.length,
-                finalResult: result.results[result.results.length - 1],
-                portalUrl: `http://127.0.0.1:3300/monitor?sessionId=${result.sessionId}`
-              }, null, 2)
-            }
-          ]
+              type: "text",
+              text: JSON.stringify(
+                {
+                  status: "success",
+                  sessionId: result.sessionId,
+                  verdict: result.completed ? "APPROVED" : "REJECTED",
+                  summary: result.completed
+                    ? `Validation complete. Your content has been reviewed.`
+                    : `Review incomplete: ${result.error}`,
+                  stepsExecuted: result.results.length,
+                  finalResult: result.results[result.results.length - 1],
+                  portalUrl: `http://127.0.0.1:3300/monitor?sessionId=${result.sessionId}`,
+                },
+                null,
+                2
+              ),
+            },
+          ],
         };
       } catch (error: any) {
         return {
           content: [
             {
-              type: 'text',
-              text: JSON.stringify({
-                status: 'error',
-                sessionId: sessionId,
-                verdict: 'REJECTED',
-                summary: 'Task execution failed',
-                error: error.message,
-                portalUrl: `http://127.0.0.1:3300/monitor?sessionId=${sessionId}`
-              }, null, 2)
-            }
+              type: "text",
+              text: JSON.stringify(
+                {
+                  status: "error",
+                  sessionId: sessionId,
+                  verdict: "REJECTED",
+                  summary: "Task execution failed",
+                  error: error.message,
+                  portalUrl: `http://127.0.0.1:3300/monitor?sessionId=${sessionId}`,
+                },
+                null,
+                2
+              ),
+            },
           ],
-          isError: true
+          isError: true,
         };
       }
     }
 
-<<<<<<< HEAD
-    throw new Error(`Unknown tool: ${name}. Only 'oversee' is available. Individual Eyes cannot be called directly - all requests go through the overseer.`);
-=======
-    throw new Error(`Unknown tool: ${name}. Only 'third_eye_overseer' is available. Individual Eyes cannot be called directly - use overseer instead.`);
->>>>>>> 31a4ed10
+    throw new Error(
+      `Unknown tool: ${name}. Only 'oversee' is available. Individual Eyes cannot be called directly - all requests go through the overseer.`
+    );
   });
 
   return server;
@@ -306,8 +272,10 @@
 
   await server.connect(transport);
 
-  console.error('🧿 Third Eye MCP Server running on stdio');
-  console.error('📡 Ready for agent connections');
-  console.error('🔧 Public tool: overseer (single entry point)');
-  console.error('⚡ Golden Rule #1: Agents call only overseer - Eyes are internal');
+  console.error("🧿 Third Eye MCP Server running on stdio");
+  console.error("📡 Ready for agent connections");
+  console.error("🔧 Public tool: overseer (single entry point)");
+  console.error(
+    "⚡ Golden Rule #1: Agents call only overseer - Eyes are internal"
+  );
 }